/*
 * Copyright (c) 2021 Airbyte, Inc., all rights reserved.
 */

package io.airbyte.test.acceptance;

import static io.airbyte.api.client.model.ConnectionSchedule.TimeUnitEnum.MINUTES;
import static java.lang.Thread.sleep;
import static org.junit.jupiter.api.Assertions.assertEquals;
import static org.junit.jupiter.api.Assertions.assertFalse;
import static org.junit.jupiter.api.Assertions.assertNotNull;
import static org.junit.jupiter.api.Assertions.assertNull;
import static org.junit.jupiter.api.Assertions.assertThrows;
import static org.junit.jupiter.api.Assertions.assertTrue;

import com.fasterxml.jackson.databind.JsonNode;
import com.fasterxml.jackson.databind.node.ObjectNode;
import com.google.common.collect.ImmutableMap;
import com.google.common.collect.Lists;
import com.google.common.collect.Sets;
import com.google.common.io.Resources;
import io.airbyte.api.client.AirbyteApiClient;
import io.airbyte.api.client.JobsApi;
import io.airbyte.api.client.invoker.ApiClient;
import io.airbyte.api.client.invoker.ApiException;
import io.airbyte.api.client.model.AirbyteCatalog;
import io.airbyte.api.client.model.AirbyteStream;
import io.airbyte.api.client.model.AirbyteStreamAndConfiguration;
import io.airbyte.api.client.model.AirbyteStreamConfiguration;
import io.airbyte.api.client.model.AttemptInfoRead;
import io.airbyte.api.client.model.AttemptStatus;
import io.airbyte.api.client.model.CheckConnectionRead;
import io.airbyte.api.client.model.ConnectionCreate;
import io.airbyte.api.client.model.ConnectionIdRequestBody;
import io.airbyte.api.client.model.ConnectionRead;
import io.airbyte.api.client.model.ConnectionSchedule;
import io.airbyte.api.client.model.ConnectionState;
import io.airbyte.api.client.model.ConnectionStatus;
import io.airbyte.api.client.model.ConnectionUpdate;
import io.airbyte.api.client.model.DataType;
import io.airbyte.api.client.model.DestinationCreate;
import io.airbyte.api.client.model.DestinationDefinitionCreate;
import io.airbyte.api.client.model.DestinationDefinitionIdRequestBody;
import io.airbyte.api.client.model.DestinationDefinitionRead;
import io.airbyte.api.client.model.DestinationDefinitionSpecificationRead;
import io.airbyte.api.client.model.DestinationIdRequestBody;
import io.airbyte.api.client.model.DestinationRead;
import io.airbyte.api.client.model.DestinationSyncMode;
import io.airbyte.api.client.model.JobIdRequestBody;
import io.airbyte.api.client.model.JobInfoRead;
import io.airbyte.api.client.model.JobRead;
import io.airbyte.api.client.model.JobStatus;
import io.airbyte.api.client.model.LogType;
import io.airbyte.api.client.model.LogsRequestBody;
import io.airbyte.api.client.model.NamespaceDefinitionType;
import io.airbyte.api.client.model.OperationCreate;
import io.airbyte.api.client.model.OperationIdRequestBody;
import io.airbyte.api.client.model.OperationRead;
import io.airbyte.api.client.model.OperatorConfiguration;
import io.airbyte.api.client.model.OperatorNormalization;
import io.airbyte.api.client.model.OperatorNormalization.OptionEnum;
import io.airbyte.api.client.model.OperatorType;
import io.airbyte.api.client.model.SourceCreate;
import io.airbyte.api.client.model.SourceDefinitionCreate;
import io.airbyte.api.client.model.SourceDefinitionIdRequestBody;
import io.airbyte.api.client.model.SourceDefinitionRead;
import io.airbyte.api.client.model.SourceDefinitionSpecificationRead;
import io.airbyte.api.client.model.SourceIdRequestBody;
import io.airbyte.api.client.model.SourceRead;
import io.airbyte.api.client.model.SyncMode;
import io.airbyte.commons.features.EnvVariableFeatureFlags;
import io.airbyte.commons.features.FeatureFlags;
import io.airbyte.commons.json.Jsons;
import io.airbyte.commons.lang.MoreBooleans;
import io.airbyte.commons.resources.MoreResources;
import io.airbyte.commons.util.MoreProperties;
import io.airbyte.container_orchestrator.ContainerOrchestratorApp;
import io.airbyte.db.Database;
import io.airbyte.db.Databases;
import io.airbyte.test.airbyte_test_container.AirbyteTestContainer;
import io.airbyte.test.utils.PostgreSQLContainerHelper;
import io.fabric8.kubernetes.client.DefaultKubernetesClient;
import io.fabric8.kubernetes.client.KubernetesClient;
import java.io.File;
import java.io.IOException;
import java.net.Inet4Address;
import java.net.URI;
import java.net.URISyntaxException;
import java.net.UnknownHostException;
import java.nio.charset.Charset;
import java.nio.charset.StandardCharsets;
import java.nio.file.Path;
import java.sql.SQLException;
import java.time.Duration;
import java.time.Instant;
import java.util.ArrayList;
import java.util.Collections;
import java.util.HashMap;
import java.util.HashSet;
import java.util.List;
import java.util.Map;
import java.util.Set;
import java.util.UUID;
import java.util.concurrent.Executors;
import java.util.concurrent.Future;
import java.util.concurrent.TimeUnit;
import java.util.stream.Collectors;
import org.jooq.JSONB;
import org.jooq.Record;
import org.jooq.Result;
import org.junit.jupiter.api.AfterAll;
import org.junit.jupiter.api.AfterEach;
import org.junit.jupiter.api.BeforeAll;
import org.junit.jupiter.api.BeforeEach;
import org.junit.jupiter.api.Disabled;
import org.junit.jupiter.api.MethodOrderer;
import org.junit.jupiter.api.Order;
import org.junit.jupiter.api.Test;
import org.junit.jupiter.api.TestMethodOrder;
import org.junit.jupiter.api.Timeout;
import org.junit.jupiter.api.condition.DisabledIfEnvironmentVariable;
import org.junit.jupiter.api.condition.EnabledIfEnvironmentVariable;
import org.slf4j.Logger;
import org.slf4j.LoggerFactory;
import org.slf4j.MDC;
import org.testcontainers.containers.PostgreSQLContainer;
import org.testcontainers.utility.MountableFile;

@SuppressWarnings({"rawtypes", "ConstantConditions"})
// We order tests such that earlier tests test more basic behavior that is relied upon in later
// tests.
// e.g. We test that we can create a destination before we test whether we can sync data to it.
//
// Many of the tests here are disabled for Kubernetes. This is because they are already run
// as part of the Docker acceptance tests and there is little value re-running on Kubernetes,
// especially operations take much longer due to Kubernetes pod spin up times.
// We run a subset to sanity check basic Airbyte Kubernetes Sync features.
@TestMethodOrder(MethodOrderer.OrderAnnotation.class)
public class AcceptanceTests {

  private static final Logger LOGGER = LoggerFactory.getLogger(AcceptanceTests.class);

  private static final String DOCKER_COMPOSE_FILE_NAME = "docker-compose.yaml";
  // assume env file is one directory level up from airbyte-tests.
  private final static File ENV_FILE = Path.of(System.getProperty("user.dir")).getParent().resolve(".env").toFile();

  private static final String SOURCE_E2E_TEST_CONNECTOR_VERSION = "0.1.1";
  private static final String DESTINATION_E2E_TEST_CONNECTOR_VERSION = "0.1.1";

  private static final Charset UTF8 = StandardCharsets.UTF_8;
  private static final boolean IS_KUBE = System.getenv().containsKey("KUBE");
  private static final boolean IS_MINIKUBE = System.getenv().containsKey("IS_MINIKUBE");
  private static final boolean IS_GKE = System.getenv().containsKey("IS_GKE");
  private static final boolean USE_EXTERNAL_DEPLOYMENT =
      System.getenv("USE_EXTERNAL_DEPLOYMENT") != null && System.getenv("USE_EXTERNAL_DEPLOYMENT").equalsIgnoreCase("true");

  private static final String OUTPUT_NAMESPACE_PREFIX = "output_namespace_";
  private static final String OUTPUT_NAMESPACE = OUTPUT_NAMESPACE_PREFIX + "${SOURCE_NAMESPACE}";
  private static final String OUTPUT_STREAM_PREFIX = "output_table_";
  private static final String TABLE_NAME = "id_and_name";
  private static final String STREAM_NAME = TABLE_NAME;
  private static final String COLUMN_ID = "id";
  private static final String COLUMN_NAME = "name";
  private static final String COLUMN_NAME_DATA = "_airbyte_data";
  private static final String SOURCE_USERNAME = "sourceusername";
  private static final String SOURCE_PASSWORD = "hunter2";

  /**
   * When the acceptance tests are run against a local instance of docker-compose or KUBE then these
   * test containers are used. When we run these tests in GKE, we spawn a source and destination
   * postgres database ane use them for testing.
   */
  private static PostgreSQLContainer sourcePsql;
  private static PostgreSQLContainer destinationPsql;
  private static AirbyteTestContainer airbyteTestContainer;

  private AirbyteApiClient apiClient;

  private UUID workspaceId;
  private List<UUID> sourceIds;
  private List<UUID> connectionIds;
  private List<UUID> destinationIds;
  private List<UUID> operationIds;

  private static KubernetesClient kubernetesClient = null;

  @SuppressWarnings("UnstableApiUsage")
  @BeforeAll
  public static void init() throws URISyntaxException, IOException, InterruptedException {
    System.out.println("in init");
    if (IS_GKE && !IS_KUBE) {
      throw new RuntimeException("KUBE Flag should also be enabled if GKE flag is enabled");
    }
    if (!IS_GKE) {
      sourcePsql = new PostgreSQLContainer("postgres:13-alpine")
          .withUsername(SOURCE_USERNAME)
          .withPassword(SOURCE_PASSWORD);
      sourcePsql.start();
    }

    if (IS_KUBE) {
      kubernetesClient = new DefaultKubernetesClient();
    }

    // by default use airbyte deployment governed by a test container.
    if (!USE_EXTERNAL_DEPLOYMENT) {
      LOGGER.info("Using deployment of airbyte managed by test containers.");
      airbyteTestContainer = new AirbyteTestContainer.Builder(new File(Resources.getResource(DOCKER_COMPOSE_FILE_NAME).toURI()))
          .setEnv(MoreProperties.envFileToProperties(ENV_FILE))
          // override env VERSION to use dev to test current build of airbyte.
          .setEnvVariable("VERSION", "dev")
          // override to use test mounts.
          .setEnvVariable("DATA_DOCKER_MOUNT", "airbyte_data_migration_test")
          .setEnvVariable("DB_DOCKER_MOUNT", "airbyte_db_migration_test")
          .setEnvVariable("WORKSPACE_DOCKER_MOUNT", "airbyte_workspace_migration_test")
          .setEnvVariable("LOCAL_ROOT", "/tmp/airbyte_local_migration_test")
          .setEnvVariable("LOCAL_DOCKER_MOUNT", "/tmp/airbyte_local_migration_test")
          .build();
      airbyteTestContainer.startBlocking();
    } else {
      LOGGER.info("Using external deployment of airbyte.");
    }

  }

  @AfterAll
  public static void end() {
    if (!IS_GKE) {
      sourcePsql.stop();
    }
    if (airbyteTestContainer != null) {
      airbyteTestContainer.stop();
    }
  }

  @BeforeEach
  public void setup() throws ApiException, URISyntaxException, SQLException, IOException {
    apiClient = new AirbyteApiClient(
        new ApiClient().setScheme("http")
            .setHost("localhost")
            .setPort(8001)
            .setBasePath("/api"));

    // work in whatever default workspace is present.
    workspaceId = apiClient.getWorkspaceApi().listWorkspaces().getWorkspaces().get(0).getWorkspaceId();
    LOGGER.info("workspaceId = " + workspaceId);

    // log which connectors are being used.
    final SourceDefinitionRead sourceDef = apiClient.getSourceDefinitionApi()
        .getSourceDefinition(new SourceDefinitionIdRequestBody()
            .sourceDefinitionId(UUID.fromString("decd338e-5647-4c0b-adf4-da0e75f5a750")));
    final DestinationDefinitionRead destinationDef = apiClient.getDestinationDefinitionApi()
        .getDestinationDefinition(new DestinationDefinitionIdRequestBody()
            .destinationDefinitionId(UUID.fromString("25c5221d-dce2-4163-ade9-739ef790f503")));
    LOGGER.info("pg source definition: {}", sourceDef.getDockerImageTag());
    LOGGER.info("pg destination definition: {}", destinationDef.getDockerImageTag());
    if (!IS_GKE) {
      destinationPsql = new PostgreSQLContainer("postgres:13-alpine");
      destinationPsql.start();
    }

    sourceIds = Lists.newArrayList();
    connectionIds = Lists.newArrayList();
    destinationIds = Lists.newArrayList();
    operationIds = Lists.newArrayList();

    // seed database.
    if (IS_GKE) {
      final Database database = getSourceDatabase();
      final Path path = Path.of(MoreResources.readResourceAsFile("postgres_init.sql").toURI());
      final StringBuilder query = new StringBuilder();
      for (final String line : java.nio.file.Files.readAllLines(path, UTF8)) {
        if (line != null && !line.isEmpty()) {
          query.append(line);
        }
      }
      database.query(context -> context.execute(query.toString()));
    } else {
      PostgreSQLContainerHelper.runSqlScript(MountableFile.forClasspathResource("postgres_init.sql"), sourcePsql);
    }
  }

  @AfterEach
  public void tearDown() throws ApiException, SQLException {
    clearSourceDbData();
    clearDestinationDbData();
    if (!IS_GKE) {
      destinationPsql.stop();
    }

    for (final UUID sourceId : sourceIds) {
      deleteSource(sourceId);
    }

    for (final UUID connectionId : connectionIds) {
      disableConnection(connectionId);
    }

    for (final UUID destinationId : destinationIds) {
      deleteDestination(destinationId);
    }
    for (final UUID operationId : operationIds) {
      deleteOperation(operationId);
    }
  }

  @Test
  @Order(-2)
  @DisabledIfEnvironmentVariable(named = "KUBE",
                                 matches = "true")
  public void testGetDestinationSpec() throws ApiException {
    final UUID destinationDefinitionId = getDestinationDefId();
    final DestinationDefinitionSpecificationRead spec = apiClient.getDestinationDefinitionSpecificationApi()
        .getDestinationDefinitionSpecification(new DestinationDefinitionIdRequestBody().destinationDefinitionId(destinationDefinitionId));
    assertEquals(destinationDefinitionId, spec.getDestinationDefinitionId());
    assertNotNull(spec.getConnectionSpecification());
  }

  @Test
  @Order(-1)
  @DisabledIfEnvironmentVariable(named = "KUBE",
                                 matches = "true")
  public void testFailedGet404() {
    final var e = assertThrows(ApiException.class, () -> apiClient.getDestinationDefinitionSpecificationApi()
        .getDestinationDefinitionSpecification(new DestinationDefinitionIdRequestBody().destinationDefinitionId(UUID.randomUUID())));
    assertEquals(404, e.getCode());
  }

  @Test
  @Order(0)
  @DisabledIfEnvironmentVariable(named = "KUBE",
                                 matches = "true")
  public void testGetSourceSpec() throws ApiException {
    final UUID sourceDefId = getPostgresSourceDefinitionId();
    final SourceDefinitionSpecificationRead spec = apiClient.getSourceDefinitionSpecificationApi()
        .getSourceDefinitionSpecification(new SourceDefinitionIdRequestBody().sourceDefinitionId(sourceDefId));
    assertEquals(sourceDefId, spec.getSourceDefinitionId());
    assertNotNull(spec.getConnectionSpecification());
  }

  @Test
  @Order(1)
  @DisabledIfEnvironmentVariable(named = "KUBE",
                                 matches = "true")
  public void testCreateDestination() throws ApiException {
    final UUID destinationDefId = getDestinationDefId();
    final JsonNode destinationConfig = getDestinationDbConfig();
    final String name = "AccTestDestinationDb-" + UUID.randomUUID();

    final DestinationRead createdDestination = createDestination(
        name,
        workspaceId,
        destinationDefId,
        destinationConfig);

    assertEquals(name, createdDestination.getName());
    assertEquals(destinationDefId, createdDestination.getDestinationDefinitionId());
    assertEquals(workspaceId, createdDestination.getWorkspaceId());
    assertEquals(getDestinationDbConfigWithHiddenPassword(), createdDestination.getConnectionConfiguration());
  }

  @Test
  @Order(2)
  @DisabledIfEnvironmentVariable(named = "KUBE",
                                 matches = "true")
  public void testDestinationCheckConnection() throws ApiException {
    final UUID destinationId = createDestination().getDestinationId();

    final CheckConnectionRead.StatusEnum checkOperationStatus = apiClient.getDestinationApi()
        .checkConnectionToDestination(new DestinationIdRequestBody().destinationId(destinationId))
        .getStatus();

    assertEquals(CheckConnectionRead.StatusEnum.SUCCEEDED, checkOperationStatus);
  }

  @Test
  @Order(3)
  @DisabledIfEnvironmentVariable(named = "KUBE",
                                 matches = "true")
  public void testCreateSource() throws ApiException {
    final String dbName = "acc-test-db";
    final UUID postgresSourceDefinitionId = getPostgresSourceDefinitionId();
    final JsonNode sourceDbConfig = getSourceDbConfig();

    final SourceRead response = createSource(
        dbName,
        workspaceId,
        postgresSourceDefinitionId,
        sourceDbConfig);

    final JsonNode expectedConfig = Jsons.jsonNode(sourceDbConfig);
    // expect replacement of secret with magic string.
    ((ObjectNode) expectedConfig).put("password", "**********");
    assertEquals(dbName, response.getName());
    assertEquals(workspaceId, response.getWorkspaceId());
    assertEquals(postgresSourceDefinitionId, response.getSourceDefinitionId());
    assertEquals(expectedConfig, response.getConnectionConfiguration());
  }

  @Test
  @Order(4)
  @DisabledIfEnvironmentVariable(named = "KUBE",
                                 matches = "true")
  public void testSourceCheckConnection() throws ApiException {
    final UUID sourceId = createPostgresSource().getSourceId();

    final CheckConnectionRead checkConnectionRead = apiClient.getSourceApi().checkConnectionToSource(new SourceIdRequestBody().sourceId(sourceId));

    assertEquals(
        CheckConnectionRead.StatusEnum.SUCCEEDED,
        checkConnectionRead.getStatus(),
        checkConnectionRead.getMessage());
  }

  @Test
  @Order(5)
  public void testDiscoverSourceSchema() throws ApiException {
    final UUID sourceId = createPostgresSource().getSourceId();

    final AirbyteCatalog actual = discoverSourceSchema(sourceId);

    final Map<String, Map<String, DataType>> fields = ImmutableMap.of(
        COLUMN_ID, ImmutableMap.of("type", DataType.NUMBER),
        COLUMN_NAME, ImmutableMap.of("type", DataType.STRING));
    final JsonNode jsonSchema = Jsons.jsonNode(ImmutableMap.builder()
        .put("type", "object")
        .put("properties", fields)
        .build());
    final AirbyteStream stream = new AirbyteStream()
        .name(STREAM_NAME)
        .namespace("public")
        .jsonSchema(jsonSchema)
        .defaultCursorField(Collections.emptyList())
        .sourceDefinedPrimaryKey(Collections.emptyList())
        .supportedSyncModes(List.of(SyncMode.FULL_REFRESH, SyncMode.INCREMENTAL));
    final AirbyteStreamConfiguration streamConfig = new AirbyteStreamConfiguration()
        .syncMode(SyncMode.FULL_REFRESH)
        .cursorField(Collections.emptyList())
        .destinationSyncMode(DestinationSyncMode.APPEND)
        .primaryKey(Collections.emptyList())
        .aliasName(STREAM_NAME.replace(".", "_"))
        .selected(true);
    final AirbyteCatalog expected = new AirbyteCatalog()
        .streams(Lists.newArrayList(new AirbyteStreamAndConfiguration()
            .stream(stream)
            .config(streamConfig)));

    assertEquals(expected, actual);
  }

  @Test
  @Order(6)
  @DisabledIfEnvironmentVariable(named = "KUBE",
                                 matches = "true")
  public void testCreateConnection() throws ApiException {
    final UUID sourceId = createPostgresSource().getSourceId();
    final AirbyteCatalog catalog = discoverSourceSchema(sourceId);
    final UUID destinationId = createDestination().getDestinationId();
    final UUID operationId = createOperation().getOperationId();
    final String name = "test-connection-" + UUID.randomUUID();
    final ConnectionSchedule schedule = new ConnectionSchedule().timeUnit(MINUTES).units(100L);
    final SyncMode syncMode = SyncMode.FULL_REFRESH;
    final DestinationSyncMode destinationSyncMode = DestinationSyncMode.OVERWRITE;
    catalog.getStreams().forEach(s -> s.getConfig().syncMode(syncMode).destinationSyncMode(destinationSyncMode));
    final ConnectionRead createdConnection = createConnection(name, sourceId, destinationId, List.of(operationId), catalog, schedule);

    assertEquals(sourceId, createdConnection.getSourceId());
    assertEquals(destinationId, createdConnection.getDestinationId());
    assertEquals(1, createdConnection.getOperationIds().size());
    assertEquals(operationId, createdConnection.getOperationIds().get(0));
    assertEquals(catalog, createdConnection.getSyncCatalog());
    assertEquals(schedule, createdConnection.getSchedule());
    assertEquals(name, createdConnection.getName());
  }

  @Test
  @Order(7)
  public void testManualSync() throws Exception {
    final String connectionName = "test-connection";
    final UUID sourceId = createPostgresSource().getSourceId();
    final UUID destinationId = createDestination().getDestinationId();
    final UUID operationId = createOperation().getOperationId();
    final AirbyteCatalog catalog = discoverSourceSchema(sourceId);
    final SyncMode syncMode = SyncMode.FULL_REFRESH;
    final DestinationSyncMode destinationSyncMode = DestinationSyncMode.OVERWRITE;
    catalog.getStreams().forEach(s -> s.getConfig().syncMode(syncMode).destinationSyncMode(destinationSyncMode));
    final UUID connectionId =
        createConnection(connectionName, sourceId, destinationId, List.of(operationId), catalog, null).getConnectionId();
    final JobInfoRead connectionSyncRead = apiClient.getConnectionApi().syncConnection(new ConnectionIdRequestBody().connectionId(connectionId));
    waitForSuccessfulJob(apiClient.getJobsApi(), connectionSyncRead.getJob());
    assertSourceAndDestinationDbInSync(false);
  }

  @Test
  @Order(8)
  public void testCancelSync() throws Exception {
    final SourceDefinitionRead sourceDefinition = createE2eSourceDefinition();

    final SourceRead source = createSource(
        "E2E Test Source -" + UUID.randomUUID(),
        workspaceId,
        sourceDefinition.getSourceDefinitionId(),
        Jsons.jsonNode(ImmutableMap.builder()
            .put("type", "INFINITE_FEED")
            .put("message_interval", 1000)
            .put("max_records", Duration.ofMinutes(5).toSeconds())
            .build()));

    final String connectionName = "test-connection";
    final UUID sourceId = source.getSourceId();
    final UUID destinationId = createDestination().getDestinationId();
    final UUID operationId = createOperation().getOperationId();
    final AirbyteCatalog catalog = discoverSourceSchema(sourceId);
    final SyncMode syncMode = SyncMode.FULL_REFRESH;
    final DestinationSyncMode destinationSyncMode = DestinationSyncMode.OVERWRITE;
    catalog.getStreams().forEach(s -> s.getConfig().syncMode(syncMode).destinationSyncMode(destinationSyncMode));
    final UUID connectionId =
        createConnection(connectionName, sourceId, destinationId, List.of(operationId), catalog, null).getConnectionId();
    final JobInfoRead connectionSyncRead = apiClient.getConnectionApi().syncConnection(new ConnectionIdRequestBody().connectionId(connectionId));

    // wait to get out of PENDING
    final JobRead jobRead = waitWhileJobHasStatus(apiClient.getJobsApi(), connectionSyncRead.getJob(), Set.of(JobStatus.PENDING));
    assertEquals(JobStatus.RUNNING, jobRead.getStatus());

    final var resp = apiClient.getJobsApi().cancelJob(new JobIdRequestBody().id(connectionSyncRead.getJob().getId()));
    assertEquals(JobStatus.CANCELLED, resp.getJob().getStatus());
  }

  @Test
  @Order(9)
  public void testIncrementalSync() throws Exception {
    LOGGER.info("Starting testIncrementalSync()");
    final String connectionName = "test-connection";
    final UUID sourceId = createPostgresSource().getSourceId();
    final UUID destinationId = createDestination().getDestinationId();
    final UUID operationId = createOperation().getOperationId();
    final AirbyteCatalog catalog = discoverSourceSchema(sourceId);
    final AirbyteStream stream = catalog.getStreams().get(0).getStream();

    assertEquals(Lists.newArrayList(SyncMode.FULL_REFRESH, SyncMode.INCREMENTAL), stream.getSupportedSyncModes());
    // instead of assertFalse to avoid NPE from unboxed.
    assertNull(stream.getSourceDefinedCursor());
    assertTrue(stream.getDefaultCursorField().isEmpty());
    assertTrue(stream.getSourceDefinedPrimaryKey().isEmpty());

    final SyncMode syncMode = SyncMode.INCREMENTAL;
    final DestinationSyncMode destinationSyncMode = DestinationSyncMode.APPEND;
    catalog.getStreams().forEach(s -> s.getConfig()
        .syncMode(syncMode)
        .cursorField(List.of(COLUMN_ID))
        .destinationSyncMode(destinationSyncMode));
    final UUID connectionId =
        createConnection(connectionName, sourceId, destinationId, List.of(operationId), catalog, null).getConnectionId();
    LOGGER.info("Beginning testIncrementalSync() sync 1");
    final JobInfoRead connectionSyncRead1 = apiClient.getConnectionApi()
        .syncConnection(new ConnectionIdRequestBody().connectionId(connectionId));
    waitForSuccessfulJob(apiClient.getJobsApi(), connectionSyncRead1.getJob());
    LOGGER.info("state after sync 1: {}", apiClient.getConnectionApi().getState(new ConnectionIdRequestBody().connectionId(connectionId)));

    assertSourceAndDestinationDbInSync(false);

    // add new records and run again.
    final Database source = getSourceDatabase();
    // get contents of source before mutating records.
    final List<JsonNode> expectedRecords = retrieveSourceRecords(source, STREAM_NAME);
    expectedRecords.add(Jsons.jsonNode(ImmutableMap.builder().put(COLUMN_ID, 6).put(COLUMN_NAME, "geralt").build()));
    // add a new record
    source.query(ctx -> ctx.execute("INSERT INTO id_and_name(id, name) VALUES(6, 'geralt')"));
    // mutate a record that was already synced with out updating its cursor value. if we are actually
    // full refreshing, this record will appear in the output and cause the test to fail. if we are,
    // correctly, doing incremental, we will not find this value in the destination.
    source.query(ctx -> ctx.execute("UPDATE id_and_name SET name='yennefer' WHERE id=2"));
    source.close();

    LOGGER.info("Starting testIncrementalSync() sync 2");
    final JobInfoRead connectionSyncRead2 = apiClient.getConnectionApi()
        .syncConnection(new ConnectionIdRequestBody().connectionId(connectionId));
    waitForSuccessfulJob(apiClient.getJobsApi(), connectionSyncRead2.getJob());
    LOGGER.info("state after sync 2: {}", apiClient.getConnectionApi().getState(new ConnectionIdRequestBody().connectionId(connectionId)));

    assertRawDestinationContains(expectedRecords, new SchemaTableNamePair("public", STREAM_NAME));

    // reset back to no data.

    LOGGER.info("Starting testIncrementalSync() reset");
    final JobInfoRead jobInfoRead = apiClient.getConnectionApi().resetConnection(new ConnectionIdRequestBody().connectionId(connectionId));
    final FeatureFlags featureFlags = new EnvVariableFeatureFlags();
    if (featureFlags.usesNewScheduler()) {
      waitWhileJobHasStatus(apiClient.getJobsApi(), jobInfoRead.getJob(),
          Sets.newHashSet(JobStatus.PENDING, JobStatus.RUNNING, JobStatus.INCOMPLETE, JobStatus.FAILED));
    } else {
      waitForSuccessfulJob(apiClient.getJobsApi(), jobInfoRead.getJob());
    }

    LOGGER.info("state after reset: {}", apiClient.getConnectionApi().getState(new ConnectionIdRequestBody().connectionId(connectionId)));

    assertRawDestinationContains(Collections.emptyList(), new SchemaTableNamePair("public",
        STREAM_NAME));

    // sync one more time. verify it is the equivalent of a full refresh.
    LOGGER.info("Starting testIncrementalSync() sync 3");
    final JobInfoRead connectionSyncRead3 =
        apiClient.getConnectionApi().syncConnection(new ConnectionIdRequestBody().connectionId(connectionId));
    waitForSuccessfulJob(apiClient.getJobsApi(), connectionSyncRead3.getJob());
    LOGGER.info("state after sync 3: {}", apiClient.getConnectionApi().getState(new ConnectionIdRequestBody().connectionId(connectionId)));

    assertSourceAndDestinationDbInSync(false);

  }

  @Test
  @Order(10)
  @DisabledIfEnvironmentVariable(named = "KUBE",
                                 matches = "true")
  public void testScheduledSync() throws Exception {
    final String connectionName = "test-connection";
    final UUID sourceId = createPostgresSource().getSourceId();
    final UUID destinationId = createDestination().getDestinationId();
    final UUID operationId = createOperation().getOperationId();
    final AirbyteCatalog catalog = discoverSourceSchema(sourceId);

    final ConnectionSchedule connectionSchedule = new ConnectionSchedule().units(1L).timeUnit(MINUTES);
    final SyncMode syncMode = SyncMode.FULL_REFRESH;
    final DestinationSyncMode destinationSyncMode = DestinationSyncMode.OVERWRITE;
    catalog.getStreams().forEach(s -> s.getConfig().syncMode(syncMode).destinationSyncMode(destinationSyncMode));

    createConnection(connectionName, sourceId, destinationId, List.of(operationId), catalog, connectionSchedule);

    // When a new connection is created, Airbyte might sync it immediately (before the sync interval).
    // Then it will wait the sync interval.
    // todo: wait for two attempts in the UI
    // if the wait isn't long enough, failures say "Connection refused" because the assert kills the
    // syncs in progress
    sleep(Duration.ofMinutes(4).toMillis());
    assertSourceAndDestinationDbInSync(false);
  }

  @Test
  @Order(11)
  @DisabledIfEnvironmentVariable(named = "KUBE",
                                 matches = "true")
  public void testMultipleSchemasAndTablesSync() throws Exception {
    // create tables in another schema
    PostgreSQLContainerHelper.runSqlScript(MountableFile.forClasspathResource("postgres_second_schema_multiple_tables.sql"), sourcePsql);

    final String connectionName = "test-connection";
    final UUID sourceId = createPostgresSource().getSourceId();
    final UUID destinationId = createDestination().getDestinationId();
    final UUID operationId = createOperation().getOperationId();
    final AirbyteCatalog catalog = discoverSourceSchema(sourceId);

    final SyncMode syncMode = SyncMode.FULL_REFRESH;
    final DestinationSyncMode destinationSyncMode = DestinationSyncMode.OVERWRITE;
    catalog.getStreams().forEach(s -> s.getConfig().syncMode(syncMode).destinationSyncMode(destinationSyncMode));
    final UUID connectionId =
        createConnection(connectionName, sourceId, destinationId, List.of(operationId), catalog, null).getConnectionId();
    final JobInfoRead connectionSyncRead = apiClient.getConnectionApi().syncConnection(new ConnectionIdRequestBody().connectionId(connectionId));
    waitForSuccessfulJob(apiClient.getJobsApi(), connectionSyncRead.getJob());
    assertSourceAndDestinationDbInSync(false);
  }

  @Test
  @Order(12)
  @DisabledIfEnvironmentVariable(named = "KUBE",
                                 matches = "true")
  public void testMultipleSchemasSameTablesSync() throws Exception {
    // create tables in another schema
    PostgreSQLContainerHelper.runSqlScript(MountableFile.forClasspathResource("postgres_separate_schema_same_table.sql"), sourcePsql);

    final String connectionName = "test-connection";
    final UUID sourceId = createPostgresSource().getSourceId();
    final UUID destinationId = createDestination().getDestinationId();
    final UUID operationId = createOperation().getOperationId();
    final AirbyteCatalog catalog = discoverSourceSchema(sourceId);

    final SyncMode syncMode = SyncMode.FULL_REFRESH;
    final DestinationSyncMode destinationSyncMode = DestinationSyncMode.OVERWRITE;
    catalog.getStreams().forEach(s -> s.getConfig().syncMode(syncMode).destinationSyncMode(destinationSyncMode));
    final UUID connectionId =
        createConnection(connectionName, sourceId, destinationId, List.of(operationId), catalog, null).getConnectionId();

    final JobInfoRead connectionSyncRead = apiClient.getConnectionApi().syncConnection(new ConnectionIdRequestBody().connectionId(connectionId));
    waitForSuccessfulJob(apiClient.getJobsApi(), connectionSyncRead.getJob());
    assertSourceAndDestinationDbInSync(false);
  }

  @Test
  @Order(13)
  @DisabledIfEnvironmentVariable(named = "KUBE",
                                 matches = "true")
  public void testIncrementalDedupeSync() throws Exception {
    final String connectionName = "test-connection";
    final UUID sourceId = createPostgresSource().getSourceId();
    final UUID destinationId = createDestination().getDestinationId();
    final UUID operationId = createOperation().getOperationId();
    final AirbyteCatalog catalog = discoverSourceSchema(sourceId);
    final SyncMode syncMode = SyncMode.INCREMENTAL;
    final DestinationSyncMode destinationSyncMode = DestinationSyncMode.APPEND_DEDUP;
    catalog.getStreams().forEach(s -> s.getConfig()
        .syncMode(syncMode)
        .cursorField(List.of(COLUMN_ID))
        .destinationSyncMode(destinationSyncMode)
        .primaryKey(List.of(List.of(COLUMN_NAME))));
    final UUID connectionId =
        createConnection(connectionName, sourceId, destinationId, List.of(operationId), catalog, null).getConnectionId();

    // sync from start
    final JobInfoRead connectionSyncRead1 = apiClient.getConnectionApi()
        .syncConnection(new ConnectionIdRequestBody().connectionId(connectionId));
    waitForSuccessfulJob(apiClient.getJobsApi(), connectionSyncRead1.getJob());

    assertSourceAndDestinationDbInSync(true);

    // add new records and run again.
    final Database source = getSourceDatabase();
    final List<JsonNode> expectedRawRecords = retrieveSourceRecords(source, STREAM_NAME);
    expectedRawRecords.add(Jsons.jsonNode(ImmutableMap.builder().put(COLUMN_ID, 6).put(COLUMN_NAME, "sherif").build()));
    expectedRawRecords.add(Jsons.jsonNode(ImmutableMap.builder().put(COLUMN_ID, 7).put(COLUMN_NAME, "chris").build()));
    source.query(ctx -> ctx.execute("UPDATE id_and_name SET id=6 WHERE name='sherif'"));
    source.query(ctx -> ctx.execute("INSERT INTO id_and_name(id, name) VALUES(7, 'chris')"));
    // retrieve latest snapshot of source records after modifications; the deduplicated table in
    // destination should mirror this latest state of records
    final List<JsonNode> expectedNormalizedRecords = retrieveSourceRecords(source, STREAM_NAME);
    source.close();

    final JobInfoRead connectionSyncRead2 = apiClient.getConnectionApi()
        .syncConnection(new ConnectionIdRequestBody().connectionId(connectionId));
    waitForSuccessfulJob(apiClient.getJobsApi(), connectionSyncRead2.getJob());

    assertRawDestinationContains(expectedRawRecords, new SchemaTableNamePair("public", STREAM_NAME));
    assertNormalizedDestinationContains(expectedNormalizedRecords);
  }

  @Test
  @Order(14)
  public void testCheckpointing() throws Exception {
    final SourceDefinitionRead sourceDefinition = createE2eSourceDefinition();
    final DestinationDefinitionRead destinationDefinition = createE2eDestinationDefinition();

    final SourceRead source = createSource(
        "E2E Test Source -" + UUID.randomUUID(),
        workspaceId,
        sourceDefinition.getSourceDefinitionId(),
        Jsons.jsonNode(ImmutableMap.builder()
            .put("type", "EXCEPTION_AFTER_N")
            .put("throw_after_n_records", 100)
            .build()));

    final DestinationRead destination = createDestination(
        "E2E Test Destination -" + UUID.randomUUID(),
        workspaceId,
        destinationDefinition.getDestinationDefinitionId(),
        Jsons.jsonNode(ImmutableMap.of("type", "SILENT")));

    final String connectionName = "test-connection";
    final UUID sourceId = source.getSourceId();
    final UUID destinationId = destination.getDestinationId();
    final AirbyteCatalog catalog = discoverSourceSchema(sourceId);
    final AirbyteStream stream = catalog.getStreams().get(0).getStream();

    assertEquals(
        Lists.newArrayList(SyncMode.FULL_REFRESH, SyncMode.INCREMENTAL),
        stream.getSupportedSyncModes());
    assertTrue(MoreBooleans.isTruthy(stream.getSourceDefinedCursor()));

    final SyncMode syncMode = SyncMode.INCREMENTAL;
    final DestinationSyncMode destinationSyncMode = DestinationSyncMode.APPEND;
    catalog.getStreams().forEach(s -> s.getConfig()
        .syncMode(syncMode)
        .cursorField(List.of(COLUMN_ID))
        .destinationSyncMode(destinationSyncMode));
    final UUID connectionId =
        createConnection(connectionName, sourceId, destinationId, Collections.emptyList(), catalog, null).getConnectionId();
    final JobInfoRead connectionSyncRead1 = apiClient.getConnectionApi()
        .syncConnection(new ConnectionIdRequestBody().connectionId(connectionId));

    // wait to get out of pending.
    final JobRead runningJob = waitWhileJobHasStatus(apiClient.getJobsApi(), connectionSyncRead1.getJob(), Sets.newHashSet(JobStatus.PENDING));
    // wait to get out of running.
    waitWhileJobHasStatus(apiClient.getJobsApi(), runningJob, Sets.newHashSet(JobStatus.RUNNING));
    // now cancel it so that we freeze state!
    try {
      apiClient.getJobsApi().cancelJob(new JobIdRequestBody().id(connectionSyncRead1.getJob().getId()));
    } catch (Exception e) {}

    final ConnectionState connectionState = waitForConnectionState(apiClient, connectionId);

    // the source is set to emit a state message every 5th message. because of the multi threaded
    // nature, we can't guarantee exactly what checkpoint will be registered. what we can do is send
    // enough messages to make sure that we checkpoint at least once.
    assertNotNull(connectionState.getState());
    assertTrue(connectionState.getState().get("column1").isInt());
    LOGGER.info("state value: {}", connectionState.getState().get("column1").asInt());
    assertTrue(connectionState.getState().get("column1").asInt() > 0);
    assertEquals(0, connectionState.getState().get("column1").asInt() % 5);
  }

  @Test
  @Order(15)
  public void testRedactionOfSensitiveRequestBodies() throws Exception {
    // check that the source password is not present in the logs
    final List<String> serverLogLines = java.nio.file.Files.readAllLines(
        apiClient.getLogsApi().getLogs(new LogsRequestBody().logType(LogType.SERVER)).toPath(),
        Charset.defaultCharset());

    assertTrue(serverLogLines.size() > 0);

    boolean hasRedacted = false;

    for (final String line : serverLogLines) {
      assertFalse(line.contains(SOURCE_PASSWORD));

      if (line.contains("REDACTED")) {
        hasRedacted = true;
      }
    }

    assertTrue(hasRedacted);
  }

  // verify that when the worker uses backpressure from pipes that no records are lost.
  @Test
  @Order(16)
  public void testBackpressure() throws Exception {
    final SourceDefinitionRead sourceDefinition = createE2eSourceDefinition();
    final DestinationDefinitionRead destinationDefinition = createE2eDestinationDefinition();

    final SourceRead source = createSource(
        "E2E Test Source -" + UUID.randomUUID(),
        workspaceId,
        sourceDefinition.getSourceDefinitionId(),
        Jsons.jsonNode(ImmutableMap.builder()
            .put("type", "INFINITE_FEED")
            .put("max_records", 5000)
            .build()));

    final DestinationRead destination = createDestination(
        "E2E Test Destination -" + UUID.randomUUID(),
        workspaceId,
        destinationDefinition.getDestinationDefinitionId(),
        Jsons.jsonNode(ImmutableMap.builder()
            .put("type", "THROTTLED")
            .put("millis_per_record", 1)
            .build()));

    final String connectionName = "test-connection";
    final UUID sourceId = source.getSourceId();
    final UUID destinationId = destination.getDestinationId();
    final AirbyteCatalog catalog = discoverSourceSchema(sourceId);

    final UUID connectionId =
        createConnection(connectionName, sourceId, destinationId, Collections.emptyList(), catalog, null)
            .getConnectionId();
    final JobInfoRead connectionSyncRead1 = apiClient.getConnectionApi()
        .syncConnection(new ConnectionIdRequestBody().connectionId(connectionId));

    // wait to get out of pending.
    final JobRead runningJob = waitWhileJobHasStatus(apiClient.getJobsApi(), connectionSyncRead1.getJob(), Sets.newHashSet(JobStatus.PENDING));
    // wait to get out of running.
    waitWhileJobHasStatus(apiClient.getJobsApi(), runningJob, Sets.newHashSet(JobStatus.RUNNING));

    final JobInfoRead jobInfo = apiClient.getJobsApi().getJobInfo(new JobIdRequestBody().id(runningJob.getId()));
    final AttemptInfoRead attemptInfoRead = jobInfo.getAttempts().get(jobInfo.getAttempts().size() - 1);
    assertNotNull(attemptInfoRead);

    int expectedMessageNumber = 0;
    final int max = 10_000;
    for (final String logLine : attemptInfoRead.getLogs().getLogLines()) {
      if (expectedMessageNumber > max) {
        break;
      }

      if (logLine.contains("received record: ") && logLine.contains("\"type\": \"RECORD\"")) {
        assertTrue(
            logLine.contains(String.format("\"column1\": \"%s\"", expectedMessageNumber)),
            String.format("Expected %s but got: %s", expectedMessageNumber, logLine));
        expectedMessageNumber++;
      }
    }
  }

  // This test is disabled because it takes a couple minutes to run, as it is testing timeouts.
  // It should be re-enabled when the @SlowIntegrationTest can be applied to it.
  // See relevant issue: https://github.com/airbytehq/airbyte/issues/8397
  @Test
  @Order(17)
  @Disabled
  public void testFailureTimeout() throws Exception {
    final SourceDefinitionRead sourceDefinition = createE2eSourceDefinition();
    final DestinationDefinitionRead destinationDefinition = createE2eDestinationDefinition();

    final SourceRead source = createSource(
        "E2E Test Source -" + UUID.randomUUID(),
        workspaceId,
        sourceDefinition.getSourceDefinitionId(),
        Jsons.jsonNode(ImmutableMap.builder()
            .put("type", "INFINITE_FEED")
            .put("max_records", 1000)
            .put("message_interval", 100)
            .build()));

    // Destination fails after processing 5 messages, so the job should fail after the graceful close
    // timeout of 1 minute
    final DestinationRead destination = createDestination(
        "E2E Test Destination -" + UUID.randomUUID(),
        workspaceId,
        destinationDefinition.getDestinationDefinitionId(),
        Jsons.jsonNode(ImmutableMap.builder()
            .put("type", "FAILING")
            .put("num_messages", 5)
            .build()));

    final String connectionName = "test-connection";
    final UUID sourceId = source.getSourceId();
    final UUID destinationId = destination.getDestinationId();
    final AirbyteCatalog catalog = discoverSourceSchema(sourceId);

    final UUID connectionId =
        createConnection(connectionName, sourceId, destinationId, Collections.emptyList(), catalog, null)
            .getConnectionId();

    final JobInfoRead connectionSyncRead1 = apiClient.getConnectionApi()
        .syncConnection(new ConnectionIdRequestBody().connectionId(connectionId));

    // wait to get out of pending.
    final JobRead runningJob = waitWhileJobHasStatus(apiClient.getJobsApi(), connectionSyncRead1.getJob(), Sets.newHashSet(JobStatus.PENDING));

    // wait for job for max of 3 minutes, by which time the job attempt should have failed
    waitWhileJobHasStatus(apiClient.getJobsApi(), runningJob, Sets.newHashSet(JobStatus.RUNNING), Duration.ofMinutes(3));

    final JobIdRequestBody jobId = new JobIdRequestBody().id(runningJob.getId());
    final JobInfoRead jobInfo = apiClient.getJobsApi().getJobInfo(jobId);
    final AttemptInfoRead attemptInfoRead = jobInfo.getAttempts().get(jobInfo.getAttempts().size() - 1);

    // assert that the job attempt failed, and cancel the job regardless of status to prevent retries
    try {
      assertEquals(AttemptStatus.FAILED, attemptInfoRead.getAttempt().getStatus());
    } finally {
      apiClient.getJobsApi().cancelJob(jobId);
    }
  }

  @Test
  @Order(18)
  @EnabledIfEnvironmentVariable(named = "CONTAINER_ORCHESTRATOR",
                                matches = "true")
  public void testDowntimeDuringSync() throws Exception {
    final String connectionName = "test-connection";
    final UUID sourceId = createPostgresSource().getSourceId();
    final UUID destinationId = createDestination().getDestinationId();
    final AirbyteCatalog catalog = discoverSourceSchema(sourceId);
    final SyncMode syncMode = SyncMode.FULL_REFRESH;
    final DestinationSyncMode destinationSyncMode = DestinationSyncMode.OVERWRITE;
    catalog.getStreams().forEach(s -> s.getConfig().syncMode(syncMode).destinationSyncMode(destinationSyncMode));

    for (final var input : List.of("KILL_BOTH_NON_SYNC_SLIGHTLY_FIRST", "KILL_ONLY_SYNC", "KILL_ONLY_NON_SYNC")) {
      LOGGER.info("Checking " + input);

      final UUID connectionId =
          createConnection(connectionName, sourceId, destinationId, List.of(), catalog, null).getConnectionId();

      JobInfoRead connectionSyncRead = null;

      while (connectionSyncRead == null) {

        try {
          connectionSyncRead = apiClient.getConnectionApi().syncConnection(new ConnectionIdRequestBody().connectionId(connectionId));
<<<<<<< HEAD
        } catch (Exception e) {
=======
        } catch (final Exception e) {
>>>>>>> 55b92a55
          LOGGER.error("retrying after error", e);
        }
      }

      Thread.sleep(10000);

      switch (input) {
        case "KILL_BOTH_NON_SYNC_SLIGHTLY_FIRST" -> {
          LOGGER.info("Scaling down both workers at roughly the same time...");
          kubernetesClient.apps().deployments().inNamespace("default").withName("airbyte-worker").scale(0);
          kubernetesClient.apps().deployments().inNamespace("default").withName("airbyte-sync-worker").scale(0, true);

          LOGGER.info("Scaling up both workers...");
          kubernetesClient.apps().deployments().inNamespace("default").withName("airbyte-worker").scale(1);
          kubernetesClient.apps().deployments().inNamespace("default").withName("airbyte-sync-worker").scale(1);
        }
        case "KILL_ONLY_SYNC" -> {
          LOGGER.info("Scaling down only sync worker...");
          kubernetesClient.apps().deployments().inNamespace("default").withName("airbyte-sync-worker").scale(0, true);

          LOGGER.info("Scaling up sync worker...");
          kubernetesClient.apps().deployments().inNamespace("default").withName("airbyte-sync-worker").scale(1);
        }
        case "KILL_ONLY_NON_SYNC" -> {
          LOGGER.info("Scaling down only non-sync worker...");
          kubernetesClient.apps().deployments().inNamespace("default").withName("airbyte-worker").scale(0, true);

          LOGGER.info("Scaling up non-sync worker...");
          kubernetesClient.apps().deployments().inNamespace("default").withName("airbyte-worker").scale(1);
        }
      }
<<<<<<< HEAD

      waitForSuccessfulJob(apiClient.getJobsApi(), connectionSyncRead.getJob());

      final long numAttempts = apiClient.getJobsApi()
          .getJobInfo(new JobIdRequestBody().id(connectionSyncRead.getJob().getId()))
          .getAttempts()
          .size();

=======

      waitForSuccessfulJob(apiClient.getJobsApi(), connectionSyncRead.getJob());

      final long numAttempts = apiClient.getJobsApi()
          .getJobInfo(new JobIdRequestBody().id(connectionSyncRead.getJob().getId()))
          .getAttempts()
          .size();

>>>>>>> 55b92a55
      // it should be able to accomplish the resume without an additional attempt!
      assertEquals(1, numAttempts);
    }
  }

  @Test
  @Order(19)
  @EnabledIfEnvironmentVariable(named = "CONTAINER_ORCHESTRATOR",
                                matches = "true")
  public void testCancelSyncWithInterruption() throws Exception {
    final String connectionName = "test-connection";
    final UUID sourceId = createPostgresSource().getSourceId();
    final UUID destinationId = createDestination().getDestinationId();
    final UUID operationId = createOperation().getOperationId();
    final AirbyteCatalog catalog = discoverSourceSchema(sourceId);
    final SyncMode syncMode = SyncMode.FULL_REFRESH;
    final DestinationSyncMode destinationSyncMode = DestinationSyncMode.OVERWRITE;
    catalog.getStreams().forEach(s -> s.getConfig().syncMode(syncMode).destinationSyncMode(destinationSyncMode));
    final UUID connectionId =
        createConnection(connectionName, sourceId, destinationId, List.of(operationId), catalog, null).getConnectionId();

    final JobInfoRead connectionSyncRead = apiClient.getConnectionApi().syncConnection(new ConnectionIdRequestBody().connectionId(connectionId));
    waitWhileJobHasStatus(apiClient.getJobsApi(), connectionSyncRead.getJob(), Set.of(JobStatus.RUNNING));

    Thread.sleep(5000);

    kubernetesClient.apps().deployments().inNamespace("default").withName("airbyte-worker").scale(0);
    Thread.sleep(1000);
    kubernetesClient.apps().deployments().inNamespace("default").withName("airbyte-worker").scale(1);

    final var resp = apiClient.getJobsApi().cancelJob(new JobIdRequestBody().id(connectionSyncRead.getJob().getId()));
    assertEquals(JobStatus.CANCELLED, resp.getJob().getStatus());
  }

  @Test
  @Order(20)
  @Timeout(value = 5,
           unit = TimeUnit.MINUTES)
  @EnabledIfEnvironmentVariable(named = "CONTAINER_ORCHESTRATOR",
                                matches = "true")
  public void testCuttingOffPodBeforeFilesTransfer() throws Exception {
    final String connectionName = "test-connection";
    final UUID sourceId = createPostgresSource().getSourceId();
    final UUID destinationId = createDestination().getDestinationId();
    final UUID operationId = createOperation().getOperationId();
    final AirbyteCatalog catalog = discoverSourceSchema(sourceId);
    final SyncMode syncMode = SyncMode.FULL_REFRESH;
    final DestinationSyncMode destinationSyncMode = DestinationSyncMode.OVERWRITE;
    catalog.getStreams().forEach(s -> s.getConfig().syncMode(syncMode).destinationSyncMode(destinationSyncMode));

    LOGGER.info("Creating connection...");
    final UUID connectionId =
        createConnection(connectionName, sourceId, destinationId, List.of(operationId), catalog, null).getConnectionId();

    LOGGER.info("Waiting for connection to be available in Temporal...");

    LOGGER.info("Run manual sync...");
    final JobInfoRead connectionSyncRead = apiClient.getConnectionApi().syncConnection(new ConnectionIdRequestBody().connectionId(connectionId));

    LOGGER.info("Waiting for job to run...");
    waitWhileJobHasStatus(apiClient.getJobsApi(), connectionSyncRead.getJob(), Set.of(JobStatus.RUNNING));

    LOGGER.info("Scale down workers...");
    kubernetesClient.apps().deployments().inNamespace("default").withName("airbyte-worker").scale(0);

    LOGGER.info("Wait for worker scale down...");
    Thread.sleep(1000);

    LOGGER.info("Scale up workers...");
    kubernetesClient.apps().deployments().inNamespace("default").withName("airbyte-worker").scale(1);

    LOGGER.info("Waiting for worker timeout...");
    Thread.sleep(ContainerOrchestratorApp.MAX_SECONDS_TO_WAIT_FOR_FILE_COPY * 1000 + 1000);

    LOGGER.info("Waiting for job to retry and succeed...");
    waitForSuccessfulJob(apiClient.getJobsApi(), connectionSyncRead.getJob());
  }

  @Test
  @Order(21)
  @Timeout(value = 5,
           unit = TimeUnit.MINUTES)
  @EnabledIfEnvironmentVariable(named = "CONTAINER_ORCHESTRATOR",
                                matches = "true")
  public void testCancelSyncWhenCancelledWhenWorkerIsNotRunning() throws Exception {
    final String connectionName = "test-connection";
    final UUID sourceId = createPostgresSource().getSourceId();
    final UUID destinationId = createDestination().getDestinationId();
    final UUID operationId = createOperation().getOperationId();
    final AirbyteCatalog catalog = discoverSourceSchema(sourceId);
    final SyncMode syncMode = SyncMode.FULL_REFRESH;
    final DestinationSyncMode destinationSyncMode = DestinationSyncMode.OVERWRITE;
    catalog.getStreams().forEach(s -> s.getConfig().syncMode(syncMode).destinationSyncMode(destinationSyncMode));

    LOGGER.info("Creating connection...");
    final UUID connectionId =
        createConnection(connectionName, sourceId, destinationId, List.of(operationId), catalog, null).getConnectionId();

    LOGGER.info("Waiting for connection to be available in Temporal...");

    LOGGER.info("Run manual sync...");
    final JobInfoRead connectionSyncRead = apiClient.getConnectionApi().syncConnection(new ConnectionIdRequestBody().connectionId(connectionId));

    LOGGER.info("Waiting for job to run...");
    waitWhileJobHasStatus(apiClient.getJobsApi(), connectionSyncRead.getJob(), Set.of(JobStatus.RUNNING));

    LOGGER.info("Waiting for job to run a little...");
    Thread.sleep(5000);

    LOGGER.info("Scale down workers...");
    kubernetesClient.apps().deployments().inNamespace("default").withName("airbyte-worker").scale(0);

    LOGGER.info("Waiting for worker shutdown...");
    Thread.sleep(2000);

    LOGGER.info("Starting background cancellation request...");
    final var pool = Executors.newSingleThreadExecutor();
    final var mdc = MDC.getCopyOfContextMap();
    final Future<JobInfoRead> resp =
        pool.submit(() -> {
          MDC.setContextMap(mdc);
          try {
            final JobInfoRead jobInfoRead = apiClient.getJobsApi().cancelJob(new JobIdRequestBody().id(connectionSyncRead.getJob().getId()));
            LOGGER.info("jobInfoRead = " + jobInfoRead);
            return jobInfoRead;
          } catch (final ApiException e) {
            LOGGER.error("Failed to read from api", e);
            throw e;
          }
        });
    Thread.sleep(2000);

    LOGGER.info("Scaling up workers...");
    kubernetesClient.apps().deployments().inNamespace("default").withName("airbyte-worker").scale(1);

    LOGGER.info("Waiting for cancellation to go into effect...");
    assertEquals(JobStatus.CANCELLED, resp.get().getJob().getStatus());
  }

  private AirbyteCatalog discoverSourceSchema(final UUID sourceId) throws ApiException {
    return apiClient.getSourceApi().discoverSchemaForSource(new SourceIdRequestBody().sourceId(sourceId)).getCatalog();
  }

  private void assertSourceAndDestinationDbInSync(final boolean withScdTable) throws Exception {
    final Database source = getSourceDatabase();

    final Set<SchemaTableNamePair> sourceTables = listAllTables(source);
    final Set<SchemaTableNamePair> sourceTablesWithRawTablesAdded = addAirbyteGeneratedTables(withScdTable, sourceTables);
    final Database destination = getDestinationDatabase();
    final Set<SchemaTableNamePair> destinationTables = listAllTables(destination);
    assertEquals(sourceTablesWithRawTablesAdded, destinationTables,
        String.format("streams did not match.\n source stream names: %s\n destination stream names: %s\n", sourceTables, destinationTables));

    for (final SchemaTableNamePair pair : sourceTables) {
      final List<JsonNode> sourceRecords = retrieveSourceRecords(source, pair.getFullyQualifiedTableName());
      assertRawDestinationContains(sourceRecords, pair);
    }
  }

  private Database getSourceDatabase() {
    if (IS_KUBE && IS_GKE) {
      return GKEPostgresConfig.getSourceDatabase();
    }
    return getDatabase(sourcePsql);
  }

  private Database getDestinationDatabase() {
    if (IS_KUBE && IS_GKE) {
      return GKEPostgresConfig.getDestinationDatabase();
    }
    return getDatabase(destinationPsql);
  }

  private Database getDatabase(final PostgreSQLContainer db) {
    return Databases.createPostgresDatabase(db.getUsername(), db.getPassword(), db.getJdbcUrl());
  }

  private Set<SchemaTableNamePair> listAllTables(final Database database) throws SQLException {
    return database.query(
        context -> {
          final Result<Record> fetch =
              context.fetch(
                  "SELECT tablename, schemaname FROM pg_catalog.pg_tables WHERE schemaname != 'pg_catalog' AND schemaname != 'information_schema'");
          return fetch.stream()
              .map(record -> {
                final var schemaName = (String) record.get("schemaname");
                final var tableName = (String) record.get("tablename");
                return new SchemaTableNamePair(schemaName, tableName);
              })
              .collect(Collectors.toSet());
        });
  }

  private Set<SchemaTableNamePair> addAirbyteGeneratedTables(final boolean withScdTable, final Set<SchemaTableNamePair> sourceTables) {
    return sourceTables.stream().flatMap(x -> {
      final String cleanedNameStream = x.tableName.replace(".", "_");
      final List<SchemaTableNamePair> explodedStreamNames = new ArrayList<>(List.of(
          new SchemaTableNamePair(OUTPUT_NAMESPACE_PREFIX + x.schemaName,
              String.format("_airbyte_raw_%s%s", OUTPUT_STREAM_PREFIX, cleanedNameStream)),
          new SchemaTableNamePair(OUTPUT_NAMESPACE_PREFIX + x.schemaName, String.format("%s%s", OUTPUT_STREAM_PREFIX, cleanedNameStream))));
      if (withScdTable) {
        explodedStreamNames
            .add(new SchemaTableNamePair("_airbyte_" + OUTPUT_NAMESPACE_PREFIX + x.schemaName,
                String.format("%s%s_stg", OUTPUT_STREAM_PREFIX, cleanedNameStream)));
        explodedStreamNames
            .add(new SchemaTableNamePair(OUTPUT_NAMESPACE_PREFIX + x.schemaName, String.format("%s%s_scd", OUTPUT_STREAM_PREFIX, cleanedNameStream)));
      }
      return explodedStreamNames.stream();
    }).collect(Collectors.toSet());
  }

  private void assertRawDestinationContains(final List<JsonNode> sourceRecords, final SchemaTableNamePair pair) throws Exception {
    final Set<JsonNode> destinationRecords = new HashSet<>(retrieveRawDestinationRecords(pair));

    assertEquals(sourceRecords.size(), destinationRecords.size(),
        String.format("destination contains: %s record. source contains: %s, \nsource records %s \ndestination records: %s",
            destinationRecords.size(), sourceRecords.size(), sourceRecords, destinationRecords));

    for (final JsonNode sourceStreamRecord : sourceRecords) {
      assertTrue(destinationRecords.contains(sourceStreamRecord),
          String.format("destination does not contain record:\n %s \n destination contains:\n %s\n",
              sourceStreamRecord, destinationRecords));
    }
  }

  private void assertNormalizedDestinationContains(final List<JsonNode> sourceRecords) throws Exception {
    final Database destination = getDestinationDatabase();
    final String finalDestinationTable = String.format("%spublic.%s%s", OUTPUT_NAMESPACE_PREFIX, OUTPUT_STREAM_PREFIX, STREAM_NAME.replace(".", "_"));
    final List<JsonNode> destinationRecords = retrieveSourceRecords(destination, finalDestinationTable);

    assertEquals(sourceRecords.size(), destinationRecords.size(),
        String.format("destination contains: %s record. source contains: %s", sourceRecords.size(), destinationRecords.size()));

    for (final JsonNode sourceStreamRecord : sourceRecords) {
      assertTrue(
          destinationRecords.stream()
              .anyMatch(r -> r.get(COLUMN_NAME).asText().equals(sourceStreamRecord.get(COLUMN_NAME).asText())
                  && r.get(COLUMN_ID).asInt() == sourceStreamRecord.get(COLUMN_ID).asInt()),
          String.format("destination does not contain record:\n %s \n destination contains:\n %s\n", sourceStreamRecord, destinationRecords));
    }
  }

  private ConnectionRead createConnection(final String name,
                                          final UUID sourceId,
                                          final UUID destinationId,
                                          final List<UUID> operationIds,
                                          final AirbyteCatalog catalog,
                                          final ConnectionSchedule schedule)
      throws ApiException {
    final ConnectionRead connection = apiClient.getConnectionApi().createConnection(
        new ConnectionCreate()
            .status(ConnectionStatus.ACTIVE)
            .sourceId(sourceId)
            .destinationId(destinationId)
            .syncCatalog(catalog)
            .schedule(schedule)
            .operationIds(operationIds)
            .name(name)
            .namespaceDefinition(NamespaceDefinitionType.CUSTOMFORMAT)
            .namespaceFormat(OUTPUT_NAMESPACE)
            .prefix(OUTPUT_STREAM_PREFIX));
    connectionIds.add(connection.getConnectionId());
    return connection;
  }

  private DestinationRead createDestination() throws ApiException {
    return createDestination(
        "AccTestDestination-" + UUID.randomUUID(),
        workspaceId,
        getDestinationDefId(),
        getDestinationDbConfig());
  }

  private DestinationRead createDestination(final String name, final UUID workspaceId, final UUID destinationDefId, final JsonNode destinationConfig)
      throws ApiException {
    final DestinationRead destination =
        apiClient.getDestinationApi().createDestination(new DestinationCreate()
            .name(name)
            .connectionConfiguration(Jsons.jsonNode(destinationConfig))
            .workspaceId(workspaceId)
            .destinationDefinitionId(destinationDefId));
    destinationIds.add(destination.getDestinationId());
    return destination;
  }

  private OperationRead createOperation() throws ApiException {
    final OperatorConfiguration normalizationConfig = new OperatorConfiguration()
        .operatorType(OperatorType.NORMALIZATION).normalization(new OperatorNormalization().option(
            OptionEnum.BASIC));

    final OperationCreate operationCreate = new OperationCreate()
        .workspaceId(workspaceId)
        .name("AccTestDestination-" + UUID.randomUUID()).operatorConfiguration(normalizationConfig);

    final OperationRead operation = apiClient.getOperationApi().createOperation(operationCreate);
    operationIds.add(operation.getOperationId());
    return operation;
  }

  private UUID getDestinationDefId() throws ApiException {
    return apiClient.getDestinationDefinitionApi().listDestinationDefinitions().getDestinationDefinitions()
        .stream()
        .filter(dr -> dr.getName().toLowerCase().contains("postgres"))
        .findFirst()
        .orElseThrow()
        .getDestinationDefinitionId();
  }

  private List<JsonNode> retrieveSourceRecords(final Database database, final String table) throws SQLException {
    return database.query(context -> context.fetch(String.format("SELECT * FROM %s;", table)))
        .stream()
        .map(Record::intoMap)
        .map(Jsons::jsonNode)
        .collect(Collectors.toList());
  }

  private List<JsonNode> retrieveDestinationRecords(final Database database, final String table) throws SQLException {
    return database.query(context -> context.fetch(String.format("SELECT * FROM %s;", table)))
        .stream()
        .map(Record::intoMap)
        .map(r -> r.get(COLUMN_NAME_DATA))
        .map(f -> (JSONB) f)
        .map(JSONB::data)
        .map(Jsons::deserialize)
        .map(Jsons::jsonNode)
        .collect(Collectors.toList());
  }

  private List<JsonNode> retrieveRawDestinationRecords(final SchemaTableNamePair pair) throws Exception {
    final Database destination = getDestinationDatabase();
    final Set<SchemaTableNamePair> namePairs = listAllTables(destination);

    final String rawStreamName = String.format("_airbyte_raw_%s%s", OUTPUT_STREAM_PREFIX, pair.tableName.replace(".", "_"));
    final SchemaTableNamePair rawTablePair = new SchemaTableNamePair(OUTPUT_NAMESPACE_PREFIX + pair.schemaName, rawStreamName);
    assertTrue(namePairs.contains(rawTablePair), "can't find a non-normalized version (raw) of " + rawTablePair.getFullyQualifiedTableName());

    return retrieveDestinationRecords(destination, rawTablePair.getFullyQualifiedTableName());
  }

  private JsonNode getSourceDbConfig() {
    return getDbConfig(sourcePsql, false, false, Type.SOURCE);
  }

  private JsonNode getDestinationDbConfig() {
    return getDbConfig(destinationPsql, false, true, Type.DESTINATION);
  }

  private JsonNode getDestinationDbConfigWithHiddenPassword() {
    return getDbConfig(destinationPsql, true, true, Type.DESTINATION);
  }

  private JsonNode getDbConfig(final PostgreSQLContainer psql, final boolean hiddenPassword, final boolean withSchema, final Type connectorType) {
    try {
      final Map<Object, Object> dbConfig = (IS_KUBE && IS_GKE) ? GKEPostgresConfig.dbConfig(connectorType, hiddenPassword, withSchema)
          : localConfig(psql, hiddenPassword, withSchema);
      return Jsons.jsonNode(dbConfig);
    } catch (final Exception e) {
      throw new RuntimeException(e);
    }
  }

  private Map<Object, Object> localConfig(final PostgreSQLContainer psql, final boolean hiddenPassword, final boolean withSchema)
      throws UnknownHostException {
    final Map<Object, Object> dbConfig = new HashMap<>();
    // don't use psql.getHost() directly since the ip we need differs depending on environment
    if (IS_KUBE) {
      if (IS_MINIKUBE) {
        // used with minikube driver=none instance
        dbConfig.put("host", Inet4Address.getLocalHost().getHostAddress());
      } else {
        // used on a single node with docker driver
        dbConfig.put("host", "host.docker.internal");
      }
    } else {
      dbConfig.put("host", "localhost");
    }

    if (hiddenPassword) {
      dbConfig.put("password", "**********");
    } else {
      dbConfig.put("password", psql.getPassword());
    }

    dbConfig.put("port", psql.getFirstMappedPort());
    dbConfig.put("database", psql.getDatabaseName());
    dbConfig.put("username", psql.getUsername());
    dbConfig.put("ssl", false);

    if (withSchema) {
      dbConfig.put("schema", "public");
    }
    return dbConfig;
  }

  private SourceDefinitionRead createE2eSourceDefinition() throws ApiException {
    return apiClient.getSourceDefinitionApi().createSourceDefinition(new SourceDefinitionCreate()
        .name("E2E Test Source")
        .dockerRepository("airbyte/source-e2e-test")
        .dockerImageTag(SOURCE_E2E_TEST_CONNECTOR_VERSION)
        .documentationUrl(URI.create("https://example.com")));
  }

  private DestinationDefinitionRead createE2eDestinationDefinition() throws ApiException {
    return apiClient.getDestinationDefinitionApi().createDestinationDefinition(new DestinationDefinitionCreate()
        .name("E2E Test Destination")
        .dockerRepository("airbyte/destination-e2e-test")
        .dockerImageTag(DESTINATION_E2E_TEST_CONNECTOR_VERSION)
        .documentationUrl(URI.create("https://example.com")));
  }

  private SourceRead createPostgresSource() throws ApiException {
    return createSource(
        "acceptanceTestDb-" + UUID.randomUUID(),
        workspaceId,
        getPostgresSourceDefinitionId(),
        getSourceDbConfig());
  }

  private SourceRead createSource(final String name, final UUID workspaceId, final UUID sourceDefId, final JsonNode sourceConfig)
      throws ApiException {
    final SourceRead source = apiClient.getSourceApi().createSource(new SourceCreate()
        .name(name)
        .sourceDefinitionId(sourceDefId)
        .workspaceId(workspaceId)
        .connectionConfiguration(sourceConfig));
    sourceIds.add(source.getSourceId());
    return source;
  }

  private UUID getPostgresSourceDefinitionId() throws ApiException {
    return apiClient.getSourceDefinitionApi().listSourceDefinitions().getSourceDefinitions()
        .stream()
        .filter(sourceRead -> sourceRead.getName().equalsIgnoreCase("postgres"))
        .findFirst()
        .orElseThrow()
        .getSourceDefinitionId();
  }

  private void clearSourceDbData() throws SQLException {
    final Database database = getSourceDatabase();
    final Set<SchemaTableNamePair> pairs = listAllTables(database);
    for (final SchemaTableNamePair pair : pairs) {
      database.query(context -> context.execute(String.format("DROP TABLE %s.%s", pair.schemaName, pair.tableName)));
    }
  }

  private void clearDestinationDbData() throws SQLException {
    final Database database = getDestinationDatabase();
    final Set<SchemaTableNamePair> pairs = listAllTables(database);
    for (final SchemaTableNamePair pair : pairs) {
      database.query(context -> context.execute(String.format("DROP TABLE %s.%s CASCADE", pair.schemaName, pair.tableName)));
    }
  }

  private void deleteSource(final UUID sourceId) throws ApiException {
    apiClient.getSourceApi().deleteSource(new SourceIdRequestBody().sourceId(sourceId));
  }

  private void disableConnection(final UUID connectionId) throws ApiException {
    final ConnectionRead connection = apiClient.getConnectionApi().getConnection(new ConnectionIdRequestBody().connectionId(connectionId));
    final ConnectionUpdate connectionUpdate =
        new ConnectionUpdate()
            .prefix(connection.getPrefix())
            .connectionId(connectionId)
            .operationIds(connection.getOperationIds())
            .status(ConnectionStatus.DEPRECATED)
            .schedule(connection.getSchedule())
            .syncCatalog(connection.getSyncCatalog());
    apiClient.getConnectionApi().updateConnection(connectionUpdate);
  }

  private void deleteDestination(final UUID destinationId) throws ApiException {
    apiClient.getDestinationApi().deleteDestination(new DestinationIdRequestBody().destinationId(destinationId));
  }

  private void deleteOperation(final UUID destinationId) throws ApiException {
    apiClient.getOperationApi().deleteOperation(new OperationIdRequestBody().operationId(destinationId));
  }

  private static void waitForSuccessfulJob(final JobsApi jobsApi, final JobRead originalJob) throws InterruptedException, ApiException {
    final JobRead job = waitWhileJobHasStatus(jobsApi, originalJob, Sets.newHashSet(JobStatus.PENDING, JobStatus.RUNNING));

    if (!JobStatus.SUCCEEDED.equals(job.getStatus())) {
      // If a job failed during testing, show us why.
      final JobIdRequestBody id = new JobIdRequestBody();
      id.setId(originalJob.getId());
      for (final AttemptInfoRead attemptInfo : jobsApi.getJobInfo(id).getAttempts()) {
        LOGGER.warn("Unsuccessful job attempt " + attemptInfo.getAttempt().getId()
            + " with status " + job.getStatus() + " produced log output as follows: " + attemptInfo.getLogs().getLogLines());
      }
    }
    assertEquals(JobStatus.SUCCEEDED, job.getStatus());
  }

  private static JobRead waitWhileJobHasStatus(final JobsApi jobsApi, final JobRead originalJob, final Set<JobStatus> jobStatuses)
      throws InterruptedException, ApiException {
    return waitWhileJobHasStatus(jobsApi, originalJob, jobStatuses, Duration.ofMinutes(6));
  }

  @SuppressWarnings("BusyWait")
  private static JobRead waitWhileJobHasStatus(final JobsApi jobsApi,
                                               final JobRead originalJob,
                                               final Set<JobStatus> jobStatuses,
                                               final Duration maxWaitTime)
      throws InterruptedException, ApiException {
    JobRead job = originalJob;

    final Instant waitStart = Instant.now();
    while (jobStatuses.contains(job.getStatus())) {
      if (Duration.between(waitStart, Instant.now()).compareTo(maxWaitTime) > 0) {
        LOGGER.info("Max wait time of {} has been reached. Stopping wait.", maxWaitTime);
        break;
      }
      sleep(1000);

      job = jobsApi.getJobInfo(new JobIdRequestBody().id(job.getId())).getJob();
      LOGGER.info("waiting: job id: {} config type: {} status: {}", job.getId(), job.getConfigType(), job.getStatus());
    }
    return job;
  }

  @SuppressWarnings("BusyWait")
  private static ConnectionState waitForConnectionState(final AirbyteApiClient apiClient, final UUID connectionId)
      throws ApiException, InterruptedException {
    ConnectionState connectionState = apiClient.getConnectionApi().getState(new ConnectionIdRequestBody().connectionId(connectionId));
    int count = 0;
    while (count < 60 && (connectionState.getState() == null || connectionState.getState().isNull())) {
      LOGGER.info("fetching connection state. attempt: {}", count++);
      connectionState = apiClient.getConnectionApi().getState(new ConnectionIdRequestBody().connectionId(connectionId));
      sleep(1000);
    }
    return connectionState;
  }

  public enum Type {
    SOURCE,
    DESTINATION
  }

}<|MERGE_RESOLUTION|>--- conflicted
+++ resolved
@@ -965,11 +965,7 @@
 
         try {
           connectionSyncRead = apiClient.getConnectionApi().syncConnection(new ConnectionIdRequestBody().connectionId(connectionId));
-<<<<<<< HEAD
-        } catch (Exception e) {
-=======
         } catch (final Exception e) {
->>>>>>> 55b92a55
           LOGGER.error("retrying after error", e);
         }
       }
@@ -1001,7 +997,6 @@
           kubernetesClient.apps().deployments().inNamespace("default").withName("airbyte-worker").scale(1);
         }
       }
-<<<<<<< HEAD
 
       waitForSuccessfulJob(apiClient.getJobsApi(), connectionSyncRead.getJob());
 
@@ -1010,16 +1005,6 @@
           .getAttempts()
           .size();
 
-=======
-
-      waitForSuccessfulJob(apiClient.getJobsApi(), connectionSyncRead.getJob());
-
-      final long numAttempts = apiClient.getJobsApi()
-          .getJobInfo(new JobIdRequestBody().id(connectionSyncRead.getJob().getId()))
-          .getAttempts()
-          .size();
-
->>>>>>> 55b92a55
       // it should be able to accomplish the resume without an additional attempt!
       assertEquals(1, numAttempts);
     }
