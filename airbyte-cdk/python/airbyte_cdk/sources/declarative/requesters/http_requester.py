--- conflicted
+++ resolved
@@ -53,11 +53,8 @@
             http_method = HttpMethod[http_method]
         self._method = http_method
         self._request_parameters_provider = request_parameters_provider
-<<<<<<< HEAD
         self._decoder = decoder
-=======
         self._request_headers_provider = request_headers_provider
->>>>>>> 27c40fbb
         self._retrier = retrier
         self._config = config
 
