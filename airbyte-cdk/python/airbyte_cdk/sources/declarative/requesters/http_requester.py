#
# Copyright (c) 2022 Airbyte, Inc., all rights reserved.
#

from typing import Any, Mapping, MutableMapping, Optional, Union

import requests
from airbyte_cdk.sources.declarative.interpolation.interpolated_string import InterpolatedString
from airbyte_cdk.sources.declarative.requesters.request_options.interpolated_request_options_provider import (
    InterpolatedRequestOptionsProvider,
)
from airbyte_cdk.sources.declarative.requesters.request_options.request_options_provider import RequestOptionsProvider
from airbyte_cdk.sources.declarative.requesters.requester import HttpMethod, Requester
from airbyte_cdk.sources.declarative.requesters.retriers.default_retrier import DefaultRetrier
from airbyte_cdk.sources.declarative.requesters.retriers.retrier import Retrier
from airbyte_cdk.sources.declarative.types import Config
from airbyte_cdk.sources.streams.http.auth import HttpAuthenticator


class HttpRequester(Requester):
    def __init__(
        self,
        *,
        name: str,
        url_base: [str, InterpolatedString],
        path: [str, InterpolatedString],
        http_method: Union[str, HttpMethod] = HttpMethod.GET,
        request_options_provider: Optional[RequestOptionsProvider] = None,
<<<<<<< HEAD
        request_headers_provider: Optional[RequestHeaderProvider] = None,
=======
>>>>>>> ca7b92ff
        authenticator: HttpAuthenticator,
        retrier: Optional[Retrier] = None,
        config: Config,
    ):
        if request_options_provider is None:
<<<<<<< HEAD
            request_options_provider = InterpolatedRequestOptionsProvider(
                config=config, request_parameters={}, request_body_data="", request_body_json={}
            )
        elif isinstance(request_options_provider, dict):
            request_options_provider = InterpolatedRequestOptionsProvider(config=config, **request_options_provider)
        if request_headers_provider is None:
            request_headers_provider = InterpolatedRequestHeaderProvider(config=config, request_headers={})
        elif isinstance(request_headers_provider, dict):
            request_headers_provider = InterpolatedRequestHeaderProvider(config=config, request_headers=request_headers_provider)
=======
            request_options_provider = InterpolatedRequestOptionsProvider(config=config)
        elif isinstance(request_options_provider, dict):
            request_options_provider = InterpolatedRequestOptionsProvider(config=config, **request_options_provider)
>>>>>>> ca7b92ff
        self._name = name
        self._authenticator = authenticator
        if type(url_base) == str:
            url_base = InterpolatedString(url_base)
        self._url_base = url_base
        if type(path) == str:
            path = InterpolatedString(path)
        self._path: InterpolatedString = path
        if type(http_method) == str:
            http_method = HttpMethod[http_method]
        self._method = http_method
        self._request_options_provider = request_options_provider
<<<<<<< HEAD
        self._request_headers_provider = request_headers_provider
=======
>>>>>>> ca7b92ff
        self._retrier = retrier or DefaultRetrier()
        self._config = config

    def get_authenticator(self):
        return self._authenticator

    def get_url_base(self):
        return self._url_base.eval(self._config)

    def get_path(self, *, stream_state: Mapping[str, Any], stream_slice: Mapping[str, Any], next_page_token: Mapping[str, Any]) -> str:
        kwargs = {"stream_state": stream_state, "stream_slice": stream_slice, "next_page_token": next_page_token}
        path = self._path.eval(self._config, **kwargs)
        return path

    def get_method(self):
        return self._method

    @property
    def raise_on_http_errors(self) -> bool:
        # TODO this should be declarative
        return True

    @property
    def max_retries(self) -> Union[int, None]:
        return self._retrier.max_retries

    @property
    def retry_factor(self) -> float:
        return self._retrier.retry_factor

    def should_retry(self, response: requests.Response) -> bool:
        return self._retrier.should_retry(response)

    def backoff_time(self, response: requests.Response) -> Optional[float]:
        return self._retrier.backoff_time(response)

    def request_params(
        self, stream_state: Mapping[str, Any], stream_slice: Mapping[str, Any] = None, next_page_token: Mapping[str, Any] = None
    ) -> MutableMapping[str, Any]:
        return self._request_options_provider.request_params(stream_state, stream_slice, next_page_token)

    def request_headers(
        self, stream_state: Mapping[str, Any], stream_slice: Mapping[str, Any] = None, next_page_token: Mapping[str, Any] = None
    ) -> Mapping[str, Any]:
        return self._request_options_provider.request_headers(stream_state, stream_slice, next_page_token)

    def request_body_data(
        self, stream_state: Mapping[str, Any], stream_slice: Mapping[str, Any] = None, next_page_token: Mapping[str, Any] = None
    ) -> Optional[Union[Mapping, str]]:
        return self._request_options_provider.request_body_data(stream_state, stream_slice, next_page_token)

    def request_body_json(
        self, stream_state: Mapping[str, Any], stream_slice: Mapping[str, Any] = None, next_page_token: Mapping[str, Any] = None
    ) -> Optional[Mapping]:
        return self._request_options_provider.request_body_json(stream_state, stream_slice, next_page_token)

    def request_kwargs(
        self, stream_state: Mapping[str, Any], stream_slice: Mapping[str, Any] = None, next_page_token: Mapping[str, Any] = None
    ) -> Mapping[str, Any]:
        return self._request_options_provider.request_kwargs(stream_state, stream_slice, next_page_token)

    @property
    def cache_filename(self) -> str:
        # FIXME: this should be declarative
        return f"{self._name}.yml"

    @property
    def use_cache(self) -> bool:
        # FIXME: this should be declarative
        return False<|MERGE_RESOLUTION|>--- conflicted
+++ resolved
@@ -26,30 +26,14 @@
         path: [str, InterpolatedString],
         http_method: Union[str, HttpMethod] = HttpMethod.GET,
         request_options_provider: Optional[RequestOptionsProvider] = None,
-<<<<<<< HEAD
-        request_headers_provider: Optional[RequestHeaderProvider] = None,
-=======
->>>>>>> ca7b92ff
         authenticator: HttpAuthenticator,
         retrier: Optional[Retrier] = None,
         config: Config,
     ):
         if request_options_provider is None:
-<<<<<<< HEAD
-            request_options_provider = InterpolatedRequestOptionsProvider(
-                config=config, request_parameters={}, request_body_data="", request_body_json={}
-            )
-        elif isinstance(request_options_provider, dict):
-            request_options_provider = InterpolatedRequestOptionsProvider(config=config, **request_options_provider)
-        if request_headers_provider is None:
-            request_headers_provider = InterpolatedRequestHeaderProvider(config=config, request_headers={})
-        elif isinstance(request_headers_provider, dict):
-            request_headers_provider = InterpolatedRequestHeaderProvider(config=config, request_headers=request_headers_provider)
-=======
             request_options_provider = InterpolatedRequestOptionsProvider(config=config)
         elif isinstance(request_options_provider, dict):
             request_options_provider = InterpolatedRequestOptionsProvider(config=config, **request_options_provider)
->>>>>>> ca7b92ff
         self._name = name
         self._authenticator = authenticator
         if type(url_base) == str:
@@ -62,10 +46,6 @@
             http_method = HttpMethod[http_method]
         self._method = http_method
         self._request_options_provider = request_options_provider
-<<<<<<< HEAD
-        self._request_headers_provider = request_headers_provider
-=======
->>>>>>> ca7b92ff
         self._retrier = retrier or DefaultRetrier()
         self._config = config
 
