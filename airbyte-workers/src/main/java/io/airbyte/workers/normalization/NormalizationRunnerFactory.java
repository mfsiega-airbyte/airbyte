--- conflicted
+++ resolved
@@ -14,11 +14,7 @@
 public class NormalizationRunnerFactory {
 
   public static final String BASE_NORMALIZATION_IMAGE_NAME = "airbyte/normalization";
-<<<<<<< HEAD
-  public static final String NORMALIZATION_VERSION = "0.1.64";
-=======
-  public static final String NORMALIZATION_VERSION = "0.1.65";
->>>>>>> c8ee3f83
+  public static final String NORMALIZATION_VERSION = "0.1.66";
 
   static final Map<String, ImmutablePair<String, DefaultNormalizationRunner.DestinationType>> NORMALIZATION_MAPPING =
       ImmutableMap.<String, ImmutablePair<String, DefaultNormalizationRunner.DestinationType>>builder()
