--- conflicted
+++ resolved
@@ -154,20 +154,8 @@
 ### bigquery
 
 | Version | Date | Pull Request | Subject |
-<<<<<<< HEAD
-| :--- | :--- | :--- | :--- |
-| 0.5.1 | 2021-12-02 | [\#8383](https://github.com/airbytehq/airbyte/issues/8383) | Support dataset-id prefixed by project-id |
-| 0.5.0 | 2021-10-26 | [\#7240](https://github.com/airbytehq/airbyte/issues/7240) | Output partitioned/clustered tables |
-| 0.4.1 | 2021-10-04 | [\#6733](https://github.com/airbytehq/airbyte/issues/6733) | Support dataset starting with numbers |
-| 0.4.0 | 2021-08-26 | [\#5296](https://github.com/airbytehq/airbyte/issues/5296) | Added GCS Staging uploading option |
-| 0.3.12 | 2021-08-03 | [\#3549](https://github.com/airbytehq/airbyte/issues/3549) | Add optional arg to make a possibility to change the BigQuery client's chunk\buffer size |
-| 0.3.11 | 2021-07-30 | [\#5125](https://github.com/airbytehq/airbyte/pull/5125) | Enable `additionalPropertities` in spec.json |
-| 0.3.10 | 2021-07-28 | [\#3549](https://github.com/airbytehq/airbyte/issues/3549) | Add extended logs and made JobId filled with region and projectId |
-| 0.3.9 | 2021-07-28 | [\#5026](https://github.com/airbytehq/airbyte/pull/5026) | Add sanitized json fields in raw tables to handle quotes in column names |
-| 0.3.6 | 2021-06-18 | [\#3947](https://github.com/airbytehq/airbyte/issues/3947) | Service account credentials are now optional. |
-| 0.3.4 | 2021-06-07 | [\#3277](https://github.com/airbytehq/airbyte/issues/3277) | Add dataset location option |
-=======
 |:--------| :--- | :--- | :--- |
+| 0.6.1   | 2021-12-02 | [\#8383](https://github.com/airbytehq/airbyte/issues/8383) | Support dataset-id prefixed by project-id |
 | 0.6.0   | 2021-12-17 | [\#8788](https://github.com/airbytehq/airbyte/issues/8788) | BigQuery/BiqQuery denorm Destinations : Add possibility to use different types of GCS files |
 | 0.5.1   | 2021-12-16 | [\#8816](https://github.com/airbytehq/airbyte/issues/8816) | Update dataset locations |
 | 0.5.0   | 2021-10-26 | [\#7240](https://github.com/airbytehq/airbyte/issues/7240) | Output partitioned/clustered tables |
@@ -179,7 +167,6 @@
 | 0.3.9   | 2021-07-28 | [\#5026](https://github.com/airbytehq/airbyte/pull/5026) | Add sanitized json fields in raw tables to handle quotes in column names |
 | 0.3.6   | 2021-06-18 | [\#3947](https://github.com/airbytehq/airbyte/issues/3947) | Service account credentials are now optional. |
 | 0.3.4   | 2021-06-07 | [\#3277](https://github.com/airbytehq/airbyte/issues/3277) | Add dataset location option |
->>>>>>> 7c0d1959
 
 ### bigquery-denormalized
 
