@use "../../scss/variables";

.page {
  overflow-y: hidden;
  height: 100%;
  display: flex;
  flex-direction: column;
}

.headerError {
  padding-top: 25px;
}

.content {
  overflow-y: auto;
  height: 100%;
<<<<<<< HEAD
  padding: 17px 20px variables.$defaultBottomMargin 20px;
  min-width: 960px;
=======
  padding-bottom: variables.$spacing-page-bottom;
>>>>>>> 8f602aee
}<|MERGE_RESOLUTION|>--- conflicted
+++ resolved
@@ -14,10 +14,6 @@
 .content {
   overflow-y: auto;
   height: 100%;
-<<<<<<< HEAD
-  padding: 17px 20px variables.$defaultBottomMargin 20px;
+  padding: 17px 20px variables.$spacing-page-bottom 20px;
   min-width: 960px;
-=======
-  padding-bottom: variables.$spacing-page-bottom;
->>>>>>> 8f602aee
 }