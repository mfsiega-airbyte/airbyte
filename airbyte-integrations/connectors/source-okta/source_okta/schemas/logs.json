{
  "properties": {
    "actor": {
      "properties": {
        "alternateId": {
          "type": ["string", "null"]
        },
        "detailEntry": {
          "type": ["object", "null"]
        },
        "displayName": {
          "type": ["string", "null"]
        },
        "id": {
          "type": ["string", "null"]
        },
        "type": {
          "type": ["string", "null"]
        }
      },
      "type": ["object", "null"]
    },
    "authenticationContext": {
      "properties": {
        "authenticationProvider": {
<<<<<<< HEAD
=======
          "enum": [
            "OKTA_AUTHENTICATION_PROVIDER",
            "ACTIVE_DIRECTORY",
            "LDAP",
            "FEDERATION",
            "SOCIAL",
            "FACTOR_PROVIDER",
            null
          ],
>>>>>>> 095b403c
          "type": ["string", "null"]
        },
        "authenticationStep": {
          "type": ["integer"]
        },
        "credentialProvider": {
<<<<<<< HEAD
          "type": ["string", "null"]
        },
        "credentialType": {
=======
          "enum": [
            "OKTA_AUTHENTICATION_PROVIDER",
            "OKTA_CREDENTIAL_PROVIDER",
            "RSA",
            "SYMANTEC",
            "GOOGLE",
            "DUO",
            "YUBIKEY",
            null
          ],
          "type": ["string", "null"]
        },
        "credentialType": {
          "enum": [
            "OTP",
            "SMS",
            "PASSWORD",
            "ASSERTION",
            "IWA",
            "EMAIL",
            "OAUTH2",
            "JWT",
            null
          ],
>>>>>>> 095b403c
          "type": ["string", "null"]
        },
        "externalSessionId": {
          "type": ["string", "null"]
        },
        "interface": {
          "type": ["string", "null"]
        },
        "issuer": {
          "properties": {
            "id": {
              "type": ["string", "null"]
            },
            "type": {
              "type": ["string", "null"]
            }
          },
          "type": ["object", "null"]
        }
      },
      "type": ["object", "null"]
    },
    "client": {
      "properties": {
        "device": {
          "type": ["string", "null"]
        },
        "geographicalContext": {
          "properties": {
            "city": {
              "type": ["string", "null"]
            },
            "country": {
              "type": ["string", "null"]
            },
            "geolocation": {
              "properties": {
                "lat": {
                  "format": "double",
                  "type": ["number", "null"]
                },
                "lon": {
                  "format": "double",
                  "type": ["number", "null"]
                }
              },
              "type": ["object", "null"]
            },
            "postalCode": {
              "type": ["string", "null"]
            },
            "state": {
              "type": ["string", "null"]
            }
          },
          "type": ["object", "null"]
        },
        "id": {
          "type": ["string", "null"]
        },
        "ipAddress": {
          "type": ["string", "null"]
        },
        "userAgent": {
          "properties": {
            "browser": {
              "type": ["string", "null"]
            },
            "os": {
              "type": ["string", "null"]
            },
            "rawUserAgent": {
              "type": ["string", "null"]
            }
          },
          "type": ["object", "null"]
        },
        "zone": {
          "type": ["string", "null"]
        }
      },
      "type": ["object", "null"]
    },
    "debugContext": {
      "properties": {
        "debugData": {
<<<<<<< HEAD
=======
          "additionalProperties": {
            "type": ["object", "null", "string"]
          },
>>>>>>> 095b403c
          "type": ["object", "null"]
        }
      },
      "type": ["object", "null"]
    },
    "displayMessage": {
      "type": ["string", "null"]
    },
    "eventType": {
      "type": "string"
    },
    "legacyEventType": {
      "type": ["string", "null"]
    },
    "outcome": {
      "properties": {
        "reason": {
          "type": ["string", "null"]
        },
        "result": {
          "enum": [
            "SUCCESS",
            "FAILURE",
            "SKIPPED",
            "ALLOW",
            "DENY",
            "CHALLENGE",
            "UNKNOWN"
          ],
          "type": "string"
        }
      },
      "type": ["object", "null"]
    },
    "published": {
      "format": "date-time",
      "type": "string"
    },
    "request": {
      "properties": {
        "ipChain": {
          "items": {
            "properties": {
              "geographicalContext": {
                "properties": {
                  "city": {
                    "type": ["string", "null"]
                  },
                  "country": {
                    "type": ["string", "null"]
                  },
                  "geolocation": {
                    "properties": {
                      "lat": {
                        "format": "double",
                        "type": ["number", "null"]
                      },
                      "lon": {
                        "format": "double",
                        "type": ["number", "null"]
                      }
                    },
                    "type": ["object", "null"]
                  },
                  "postalCode": {
                    "type": ["string", "null"]
                  },
                  "state": {
                    "type": ["string", "null"]
                  }
                },
                "type": ["object", "null"]
              },
              "ip": {
                "type": ["string", "null"]
              },
              "source": {
                "type": ["string", "null"]
              },
              "version": {
                "type": ["string", "null"]
              }
            },
            "type": ["object", "null"]
          },
          "type": ["array", "null"]
        }
      },
      "type": ["object", "null"]
    },
    "securityContext": {
      "properties": {
        "asNumber": {
          "type": ["integer", "null"]
        },
        "asOrg": {
          "type": ["string", "null"]
        },
        "domain": {
          "type": ["string", "null"]
        },
        "isProxy": {
          "type": ["boolean", "null"]
        },
        "isp": {
          "type": ["string", "null"]
        }
      },
      "type": ["object", "null"]
    },
    "severity": {
      "enum": ["DEBUG", "INFO", "WARN", "ERROR"],
      "type": "string"
    },
    "target": {
      "items": {
        "properties": {
          "alternateId": {
            "type": ["string", "null"]
          },
          "detailEntry": {
<<<<<<< HEAD
=======
            "additionalProperties": {
              "type": ["object", "null", "string"]
            },
>>>>>>> 095b403c
            "type": ["object", "null"]
          },
          "displayName": {
            "type": ["string", "null"]
          },
          "id": {
            "type": "string"
          },
          "type": {
            "type": "string"
          }
        },
        "type": ["object", "null"]
      },
      "type": ["array", "null"]
    },
    "transaction": {
      "properties": {
        "detail": {
<<<<<<< HEAD
=======
          "additionalProperties": {
            "type": ["object", "null", "string"]
          },
>>>>>>> 095b403c
          "type": ["object", "null"]
        },
        "id": {
          "type": ["string", "null"]
        },
        "type": {
          "type": ["string", "null"]
        }
      },
      "type": ["object", "null"]
    },
    "uuid": {
      "type": "string"
    },
    "version": {
      "type": "string"
    }
  },
  "type": "object"
}<|MERGE_RESOLUTION|>--- conflicted
+++ resolved
@@ -23,8 +23,6 @@
     "authenticationContext": {
       "properties": {
         "authenticationProvider": {
-<<<<<<< HEAD
-=======
           "enum": [
             "OKTA_AUTHENTICATION_PROVIDER",
             "ACTIVE_DIRECTORY",
@@ -34,18 +32,12 @@
             "FACTOR_PROVIDER",
             null
           ],
->>>>>>> 095b403c
           "type": ["string", "null"]
         },
         "authenticationStep": {
           "type": ["integer"]
         },
         "credentialProvider": {
-<<<<<<< HEAD
-          "type": ["string", "null"]
-        },
-        "credentialType": {
-=======
           "enum": [
             "OKTA_AUTHENTICATION_PROVIDER",
             "OKTA_CREDENTIAL_PROVIDER",
@@ -70,7 +62,6 @@
             "JWT",
             null
           ],
->>>>>>> 095b403c
           "type": ["string", "null"]
         },
         "externalSessionId": {
@@ -157,12 +148,6 @@
     "debugContext": {
       "properties": {
         "debugData": {
-<<<<<<< HEAD
-=======
-          "additionalProperties": {
-            "type": ["object", "null", "string"]
-          },
->>>>>>> 095b403c
           "type": ["object", "null"]
         }
       },
@@ -284,12 +269,6 @@
             "type": ["string", "null"]
           },
           "detailEntry": {
-<<<<<<< HEAD
-=======
-            "additionalProperties": {
-              "type": ["object", "null", "string"]
-            },
->>>>>>> 095b403c
             "type": ["object", "null"]
           },
           "displayName": {
@@ -309,12 +288,6 @@
     "transaction": {
       "properties": {
         "detail": {
-<<<<<<< HEAD
-=======
-          "additionalProperties": {
-            "type": ["object", "null", "string"]
-          },
->>>>>>> 095b403c
           "type": ["object", "null"]
         },
         "id": {
