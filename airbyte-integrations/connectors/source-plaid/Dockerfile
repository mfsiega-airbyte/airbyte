--- conflicted
+++ resolved
@@ -9,9 +9,6 @@
     && pip install --upgrade pip \
     && apk --no-cache add tzdata build-base
 
-<<<<<<< HEAD
-LABEL io.airbyte.version=0.2.2
-=======
 
 COPY setup.py ./
 # install necessary packages to a temporary folder
@@ -37,6 +34,5 @@
 ENV AIRBYTE_ENTRYPOINT "python /airbyte/integration_code/main.py"
 ENTRYPOINT ["python", "/airbyte/integration_code/main.py"]
 
-LABEL io.airbyte.version=0.3.0
->>>>>>> e1785678
+LABEL io.airbyte.version=0.3.1
 LABEL io.airbyte.name=airbyte/source-plaid