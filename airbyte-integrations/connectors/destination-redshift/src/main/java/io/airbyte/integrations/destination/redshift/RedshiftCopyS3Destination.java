/*
 * Copyright (c) 2021 Airbyte, Inc., all rights reserved.
 */

package io.airbyte.integrations.destination.redshift;

import static io.airbyte.integrations.destination.redshift.RedshiftInsertDestination.getJdbcDatabase;

import com.fasterxml.jackson.databind.JsonNode;
import io.airbyte.db.jdbc.JdbcDatabase;
import io.airbyte.integrations.base.AirbyteMessageConsumer;
import io.airbyte.integrations.destination.ExtendedNameTransformer;
import io.airbyte.integrations.destination.jdbc.SqlOperations;
import io.airbyte.integrations.destination.jdbc.copy.CopyConsumerFactory;
import io.airbyte.integrations.destination.jdbc.copy.CopyDestination;
import io.airbyte.integrations.destination.jdbc.copy.s3.S3Config;
import io.airbyte.integrations.destination.jdbc.copy.s3.S3StreamCopier;
import io.airbyte.protocol.models.AirbyteMessage;
import io.airbyte.protocol.models.ConfiguredAirbyteCatalog;
import java.util.function.Consumer;

/**
 * A more efficient Redshift Destination than the sql-based {@link RedshiftDestination}. Instead of
 * inserting data as batched SQL INSERTs, we follow Redshift best practices and, 1) Stream the data
 * to S3, creating multiple compressed files per stream. 2) Create a manifest file to load the data
 * files in parallel. See:
 * https://docs.aws.amazon.com/redshift/latest/dg/c_best-practices-use-copy.html for more info.
 *
 * Creating multiple files per stream currently has the naive approach of one file per batch on a
 * stream up to the max limit of (26 * 26 * 26) 17576 files. Each batch is randomly prefixed by 3
 * Alpha characters and on a collision the batch is appended to the existing file.
 */
public class RedshiftCopyS3Destination extends CopyDestination {

  @Override
  public AirbyteMessageConsumer getConsumer(final JsonNode config,
                                            final ConfiguredAirbyteCatalog catalog,
                                            final Consumer<AirbyteMessage> outputRecordCollector)
      throws Exception {
    return CopyConsumerFactory.create(
        outputRecordCollector,
        getDatabase(config),
        getSqlOperations(),
        getNameTransformer(),
        getS3Config(config),
        catalog,
        new RedshiftStreamCopierFactory(),
        getConfiguredSchema(config));
  }

  @Override
<<<<<<< HEAD
  public void checkPersistence(JsonNode config) {
=======
  public void checkPersistence(final JsonNode config) throws Exception {
>>>>>>> 1441bf94
    S3StreamCopier.attemptS3WriteAndDelete(getS3Config(config));
  }

  @Override
  public ExtendedNameTransformer getNameTransformer() {
    return new RedshiftSQLNameTransformer();
  }

  @Override
  public JdbcDatabase getDatabase(final JsonNode config) {
    return getJdbcDatabase(config);
  }

  @Override
  public SqlOperations getSqlOperations() {
    return new RedshiftSqlOperations();
  }

  private String getConfiguredSchema(final JsonNode config) {
    return config.get("schema").asText();
  }

  private S3Config getS3Config(final JsonNode config) {
    return S3Config.getS3Config(config);
  }

}<|MERGE_RESOLUTION|>--- conflicted
+++ resolved
@@ -49,11 +49,7 @@
   }
 
   @Override
-<<<<<<< HEAD
-  public void checkPersistence(JsonNode config) {
-=======
   public void checkPersistence(final JsonNode config) throws Exception {
->>>>>>> 1441bf94
     S3StreamCopier.attemptS3WriteAndDelete(getS3Config(config));
   }
 
